--- conflicted
+++ resolved
@@ -13,11 +13,8 @@
 
 from .diff import (GitDiffCommand, GitDiffCachedCommand, GitDiffRefreshCommand, GitDiffMoveCommand,
                    GitDiffChangeHunkSizeCommand, GitDiffStageUnstageHunkCommand, GitDiffCurrentFileCommand,
-<<<<<<< HEAD
-                   GitDiffCachedCurrentFileCommand, GitDiffDiscardHunkCommand, GitDiffEventListener)
-=======
-                   GitDiffCachedCurrentFileCommand, GitDiffEditHunkCommand, GitDiffEventListener)
->>>>>>> 3948626c
+                   GitDiffCachedCurrentFileCommand, GitDiffEditHunkCommand, GitDiffDiscardHunkCommand,
+                   GitDiffEventListener)
 
 from .show import GitShowCommand, GitShowRefreshCommand
 
