# coding: utf-8
import re
from functools import partial

import sublime
from sublime_plugin import WindowCommand, TextCommand, EventListener

from .util import find_view_by_settings, get_setting
from .cmd import GitCmd
from .helpers import GitDiffHelper, GitErrorHelper, GitStatusHelper


RE_DIFF_HEAD = re.compile(r'(---|\+\+\+){3} (a|b)/(dev/null)?')


GIT_DIFF_TITLE = '*git-diff*'
GIT_DIFF_TITLE_PREFIX = GIT_DIFF_TITLE + ': '
GIT_DIFF_CACHED_TITLE = '*git-diff-cached*'
GIT_DIFF_CACHED_TITLE_PREFIX = GIT_DIFF_CACHED_TITLE + ': '
GIT_DIFF_EDIT_HUNK_TITLE = '*git-edit-hunk*'
GIT_DIFF_CLEAN = "Nothing to stage (no difference between working tree and index)"
GIT_DIFF_CLEAN_CACHED = "Nothing to unstage (no changes in index)"

GIT_DIFF_VIEW_SYNTAX = 'Packages/SublimeGit/syntax/SublimeGit Diff.tmLanguage'
NORMAL_DIFF_VIEW_SYNTAX = "Packages/Diff/Diff.sublime-syntax"

GIT_DIFF_UNSTAGE_ERROR = "Cannot unstage hunks which have not been staged."
GIT_DIFF_STAGE_ERROR = "Cannot stage hunks which are already staged."


class GitDiffCommand(WindowCommand, GitCmd):
    """
    Shows a diff of the entire repository in a diff view.

    This diff is between the worktree and the index. Thus, these are the
    changes that you could ask git to add to the next commit.

    For diff on a single file, either use the **Git: Quick Status** command,
    or press ``d`` when the cursor is on a file in the status view.
    """

    def run(self, repo=None, path=None, cached=False):
        repo = repo or self.get_repo()
        if not repo:
            return

        path = path or repo

        title = self.get_view_title(path, cached)
        git_view = 'diff%s' % ('-cached' if cached else '')

        view = find_view_by_settings(self.window, git_view=git_view, git_repo=repo, git_diff_path=path)
        if not view:
            view = self.window.new_file()
            view.set_name(title)
            view.set_syntax_file(GIT_DIFF_VIEW_SYNTAX)
            view.set_scratch(True)
            view.set_read_only(True)

            view.settings().set('git_view', git_view)
            view.settings().set('git_repo', repo)
            view.settings().set('git_diff_path', path)
            view.settings().set('git_diff_cached', cached)
            view.settings().set('git_diff_unified', 3)

        self.window.focus_view(view)
        view.run_command('git_diff_refresh', {'path': path, 'cached': cached, 'run_move': True})

    def get_view_title(self, path=None, cached=False):
        if cached:
            return GIT_DIFF_CACHED_TITLE_PREFIX + path if path else GIT_DIFF_CACHED_TITLE
        else:
            return GIT_DIFF_TITLE_PREFIX + path if path else GIT_DIFF_TITLE


class GitDiffCachedCommand(GitDiffCommand):
    """
    Shows the cached diff for the entire repository in a diff view.

    The difference between this command and the **Git: Diff** command is
    that this command shows the difference between the staged changes (the changes
    in the index), and the HEAD. I.e. these are changes which you could tell git
    to unstage.

    For diff on a single file, either use the **Git: Quick Status** command,
    or press **d** when the cursor is on a file in the status view.
    """

    def run(self, path=None):
        super(GitDiffCachedCommand, self).run(path=path, cached=True)


class GitDiffCurrentFileCommand(GitCmd, GitStatusHelper, TextCommand):
    """
    Shows a diff for the current file, if possible.
    """

    def run(self, edit, cached=False):
        # check if file is saved
        filename = self.view.file_name()
        if not filename:
            sublime.error_message('Cannot do git-diff on unsaved files.')
            return

        repo = self.get_repo()
        if not repo:
            return

        # check if file is known to git
        in_git = self.file_in_git(repo, filename)
        if not in_git:
            sublime.error_message('The file %s is not tracked by git.' % filename.replace(repo, '').lstrip('/'))
            return

        self.view.window().run_command('git_diff', {'repo': repo, 'path': filename, 'cached': cached})


class GitDiffCachedCurrentFileCommand(GitDiffCurrentFileCommand):
    """
    Shows a cached diff for the current file, if possible.
    """

    def run(self, edit):
        super(GitDiffCachedCurrentFileCommand, self).run(edit, cached=True)


class GitDiffTextCmd(GitCmd, GitDiffHelper):

    def move_to_point(self, point):
        self.view.sel().clear()
        self.view.sel().add(sublime.Region(point))
        if not self.view.visible_region().contains(point):
            view = self.view
            sublime.set_timeout(partial(view.show, point, True), 50)

    def parse_diff(self):
        sections = []
        state = None

        prev_file = None
        current_file = {}
        current_hunks = []

        prev_hunk = None
        current_hunk = None

        for line in self.view.lines(sublime.Region(0, self.view.size())):
            linetext = self.view.substr(line)

            if linetext.startswith('diff --git'):
                state = 'header'
                # new file starts
                if prev_file != line:
                    if prev_file is not None:
                        if current_hunk:
                            current_hunks.append(current_hunk)
                        sections.append((current_file, current_hunks))
                    prev_file = line
                    prev_hunk = None

                current_file = line
                current_hunks = []
            elif state == 'header' and RE_DIFF_HEAD.match(linetext):
                current_file = current_file.cover(line)
            elif linetext.startswith('@@'):
                state = 'hunk'
                # new hunk starts
                if prev_hunk != line:
                    if prev_hunk is not None:
                        current_hunks.append(current_hunk)
                    prev_hunk = line

                current_hunk = line
            elif state == 'hunk' and linetext[0] in (' ', '-', '+'):
                current_hunk = current_hunk.cover(line)
            elif state == 'header':
                current_file = current_file.cover(line)

        if current_file and current_hunk:
            current_hunks.append(current_hunk)
            sections.append((current_file, current_hunks))
        return sections

    def build_lookup(self, parsed_diff):
        lookup = []
        for header, hunks in parsed_diff:
            for h in hunks:
                lookup.append((h, header))
        return lookup

    def get_hunks_from_selection(self, selection):
        if not selection:
            return None
        # parse the diff view
        diffspec = self.parse_diff()
        lookup = self.build_lookup(diffspec)

        # find the applicable hunks
        hunks = {}
        for s in selection:
            for hunk, header in lookup:
                if s.intersects(hunk) or hunk.contains(s) or (s.begin() == self.view.size() and hunk.contains(s.begin() - 1)):
                    hunks.setdefault((header.begin(), header.end()), []).append(hunk)

        return hunks

    def create_patch(self, selected_hunks):
        patch = []
        for (hstart, hend), hunks in selected_hunks.items():
            header = sublime.Region(hstart, hend)
            for head in self.view.lines(header):
                headline = self.view.substr(head)
                if headline.startswith('---') or headline.startswith('+++'):
                    patch.append("%s\n" % headline.strip())
                else:
                    patch.append("%s\n" % headline)
            for h in hunks:
                patch.append(self.view.substr(self.view.full_line(h)))
        return "".join(patch)


class GitDiffRefreshCommand(TextCommand, GitDiffTextCmd):

    def is_visible(self):
        return False

    def run(self, edit, path=None, cached=False, run_move=False):
        path = path if path else self.view.settings().get('git_diff_path')
        cached = cached if cached else self.view.settings().get('git_diff_cached')
        unified = self.view.settings().get('git_diff_unified', 3)
        repo = self.view.settings().get('git_repo')

        if path is None or cached is None:
            return

        point = self.view.sel()[0].begin() if self.view.sel() else 0
        row, col = self.view.rowcol(point)

        diff = self.get_diff(repo, path, cached, unified=unified)
        clean = False
        if not diff:
            diff = GIT_DIFF_CLEAN_CACHED if cached else GIT_DIFF_CLEAN
            clean = True

        self.view.settings().set('git_diff_clean', clean)
        self.view.set_read_only(False)
        self.view.replace(edit, sublime.Region(0, self.view.size()), diff)
        self.view.set_read_only(True)

        if run_move:
            self.view.run_command('git_diff_move')
        else:
            row_begin = self.view.text_point(row, 0)
            line = self.view.line(row_begin)
            point = self.view.text_point(row, min(col, (line.end() - line.begin())))
            self.move_to_point(point)


class GitDiffEventListener(EventListener):

    def on_activated(self, view):
        if view.settings().get('git_view') in ('diff', 'diff-cached') and get_setting('git_update_diff_on_focus', True):
            view.run_command('git_diff_refresh')

    def on_close(self, view):
        if view.settings().get('git_view') == 'edit-hunk' and view.size() > 0:
            view.sel().add(sublime.Region(0, view.size()))
            view.run_command('git_diff_stage_unstage_hunk', {'recount': True})

            git_prev_view_id = view.settings().get('git_prev_view_id')
            prev_view = next(v for v in sublime.active_window().views() if v.id() is git_prev_view_id)
            prev_view.run_command('git_diff_refresh') 

class GitDiffChangeHunkSizeCommand(TextCommand):

    def is_visible(self):
        return False

    def run(self, edit, action='increase'):
        unified = self.view.settings().get('git_diff_unified', 3)
        if action == 'increase':
            self.view.settings().set('git_diff_unified', unified + 1)
        else:
            self.view.settings().set('git_diff_unified', max(1, unified - 1))
        self.view.run_command('git_diff_refresh')


class GitDiffMoveCommand(TextCommand, GitDiffTextCmd):

    def is_visible(self):
        return False

    def run(self, edit, item='hunk', which=0, start=None):
        # There is nothing to do here
        if self.view.settings().get('git_diff_clean') is True:
            return

        if item not in ('hunk', 'file'):
            return
        try:
            which = int(which)
        except ValueError:
            if which not in ('first', 'last', 'next', 'prev'):
                return

        if start is not None:
            start = int(start)
        elif self.view.sel():
            start = self.view.sel()[0].begin()
        else:
            start = 0

        file_lookup = self.parse_diff()
        hunk_lookup = self.build_lookup(file_lookup)
        if not hunk_lookup:
            return

        goto = None
        if which == 'first':
            goto, _ = hunk_lookup[0]
        elif which == 'last':
            goto, _ = hunk_lookup[-1]
        elif which == 'next':
            if item == 'hunk':
                next_hunks = [(h, f) for h, f in hunk_lookup if h.begin() > start]
                goto, _ = next_hunks[0] if next_hunks else hunk_lookup[-1]
            else:
                next_files = [(f, h) for f, h in file_lookup if f.begin() > start]
                goto, _ = next_files[0] if next_files else file_lookup[-1]
        elif which == 'prev':
            if item == 'hunk':
                prev_hunks = [(h, f) for h, f in hunk_lookup if h.end() < start]
                goto, _ = prev_hunks[-1] if prev_hunks else hunk_lookup[0]
            else:
                prev_files = [(f, h) for f, h in file_lookup if h[-1].end() < start]
                goto, _ = prev_files[-1] if prev_files else file_lookup[0]
        else:
            if item == 'hunk':
                goto, _ = hunk_lookup[max(0, which)] if which < len(hunk_lookup) else hunk_lookup[-1]
            else:
                goto, _ = file_lookup[max(0, which)] if which < len(file_lookup) else file_lookup[-1]

        if goto:
            self.move_to_point(goto.begin())


class GitDiffStageUnstageHunkCommand(GitDiffTextCmd, GitErrorHelper, TextCommand):

    def is_visible(self):
        return False

    def run(self, edit, reverse=False, recount=False):
        repo = self.view.settings().get('git_repo')

        # we can't unstage stuff hasn't been staged
        if self.view.settings().get('git_diff_cached') is not reverse:
            if reverse:
                sublime.error_message(GIT_DIFF_UNSTAGE_ERROR)
            else:
                sublime.error_message(GIT_DIFF_STAGE_ERROR)
            return

        # There is nothing to do here
        if self.view.settings().get('git_diff_clean') is True:
            return

        hunks = self.get_hunks_from_selection(self.view.sel())
        if hunks:
            patch = self.create_patch(hunks)
            cmd = [
                'apply',
                '--ignore-whitespace',
                '--cached',
                '--reverse' if reverse else None,
                '--recount' if recount else None,
                '-']
            exit, stdout, stderr = self.git(cmd, stdin=patch, cwd=repo)
            if exit != 0:
                sublime.error_message(self.format_error_message(stderr))
            self.view.run_command('git_diff_refresh')


<<<<<<< HEAD
class GitDiffDiscardHunkCommand(GitDiffTextCmd, GitErrorHelper, TextCommand):
=======
class GitDiffEditHunkCommand(GitDiffTextCmd, GitErrorHelper, TextCommand):
    _header = ( "############################################################################\n"
                "#\n"
                "# Manual hunk edit mode -- see bottom for a quick guide.\n"
                "#\n"
                "############################################################################\n")

    _footer = ( "############################################################################\n"
                "#\n"
                "# To remove '-' lines, make them ' ' lines (context).\n"
                "# To remove '+' lines, delete them.\n"
                "# Lines starting with # will be removed.\n"
                "# \n"
                "# If the patch applies cleanly, the edited hunk will immediately be\n"
                "# marked for staging.\n"
                "# An empty view aborts the stage of the hunks.\n"
                "#\n"
                "############################################################################")
>>>>>>> 3948626c

    def is_visible(self):
        return False

<<<<<<< HEAD
    def run(self, edit):
        repo = self.view.settings().get('git_repo')

        # we can't unstage stuff hasn't been staged
        if self.view.settings().get('git_diff_cached') is True:
            sublime.error_message("Can't discard a staged hunk. Unstage it first.")
=======
    def get_first_hunk(self, hunks):
        for hunk in hunks.values():
            for line in hunk:
                return line

    def run(self, edit, reverse=False):
        repo = self.view.settings().get('git_repo')

        # we can't edit stuff has been staged
        if self.view.settings().get('git_diff_cached') is True:
            sublime.error_message(GIT_DIFF_STAGE_ERROR)
>>>>>>> 3948626c
            return

        # There is nothing to do here
        if self.view.settings().get('git_diff_clean') is True:
            return

        hunks = self.get_hunks_from_selection(self.view.sel())
<<<<<<< HEAD
        if not hunks:
            return

        # Select the hunks
        for hunk in hunks.values():
            for r in hunk:
                self.view.sel().add(r)

        patch = self.create_patch(hunks)
        if sublime.ok_cancel_dialog('Discard the selected hunks?', 'Discard'):
            cmd = ['apply', '--ignore-whitespace', '--reverse']
            exit, stdout, stderr = self.git(cmd, stdin=patch, cwd=repo)
            if exit != 0:
                sublime.error_message(self.format_error_message(stderr))
            self.view.run_command('git_diff_refresh')
=======
        if hunks:
            patch = self.create_patch(hunks)
            window = self.view.window()
            view = window.new_file()
            view.set_name(GIT_DIFF_EDIT_HUNK_TITLE)
            view.set_syntax_file(NORMAL_DIFF_VIEW_SYNTAX)
            view.set_scratch(True)
            view.set_read_only(False)

            view.settings().set('git_prev_view_id', self.view.id())
            view.settings().set('git_view', 'edit-hunk')
            view.settings().set('git_repo', repo)
            view.settings().set('git_diff_cached', False)

            view.insert(edit, view.size(), patch)

            # Calcule cursor position
            line = self.get_first_hunk(hunks)
            cursor = next(iter(self.view.sel()))
            hunk_row, _ = self.view.rowcol(line.a)
            cursor_row, col = self.view.rowcol(cursor.a)
            row = cursor_row - hunk_row + 4 # lines of the diff header
            view.sel().clear()
            view.sel().add(sublime.Region(view.text_point(row, col)))
            
            # Add header and footer
            view.insert(edit, 0, self._header)
            view.insert(edit, view.size(), self._footer)
            
            window.focus_view(view)
>>>>>>> 3948626c
<|MERGE_RESOLUTION|>--- conflicted
+++ resolved
@@ -269,7 +269,7 @@
 
             git_prev_view_id = view.settings().get('git_prev_view_id')
             prev_view = next(v for v in sublime.active_window().views() if v.id() is git_prev_view_id)
-            prev_view.run_command('git_diff_refresh') 
+            prev_view.run_command('git_diff_refresh')
 
 class GitDiffChangeHunkSizeCommand(TextCommand):
 
@@ -380,9 +380,41 @@
             self.view.run_command('git_diff_refresh')
 
 
-<<<<<<< HEAD
 class GitDiffDiscardHunkCommand(GitDiffTextCmd, GitErrorHelper, TextCommand):
-=======
+
+    def is_visible(self):
+        return False
+
+    def run(self, edit):
+        repo = self.view.settings().get('git_repo')
+
+        # we can't unstage stuff hasn't been staged
+        if self.view.settings().get('git_diff_cached') is True:
+            sublime.error_message("Can't discard a staged hunk. Unstage it first.")
+            return
+
+        # There is nothing to do here
+        if self.view.settings().get('git_diff_clean') is True:
+            return
+
+        hunks = self.get_hunks_from_selection(self.view.sel())
+        if not hunks:
+            return
+
+        # Select the hunks
+        for hunk in hunks.values():
+            for r in hunk:
+                self.view.sel().add(r)
+
+        patch = self.create_patch(hunks)
+        if sublime.ok_cancel_dialog('Discard the selected hunks?', 'Discard'):
+            cmd = ['apply', '--ignore-whitespace', '--reverse']
+            exit, stdout, stderr = self.git(cmd, stdin=patch, cwd=repo)
+            if exit != 0:
+                sublime.error_message(self.format_error_message(stderr))
+            self.view.run_command('git_diff_refresh')
+
+
 class GitDiffEditHunkCommand(GitDiffTextCmd, GitErrorHelper, TextCommand):
     _header = ( "############################################################################\n"
                 "#\n"
@@ -401,19 +433,10 @@
                 "# An empty view aborts the stage of the hunks.\n"
                 "#\n"
                 "############################################################################")
->>>>>>> 3948626c
-
-    def is_visible(self):
-        return False
-
-<<<<<<< HEAD
-    def run(self, edit):
-        repo = self.view.settings().get('git_repo')
-
-        # we can't unstage stuff hasn't been staged
-        if self.view.settings().get('git_diff_cached') is True:
-            sublime.error_message("Can't discard a staged hunk. Unstage it first.")
-=======
+
+    def is_visible(self):
+        return False
+
     def get_first_hunk(self, hunks):
         for hunk in hunks.values():
             for line in hunk:
@@ -425,7 +448,6 @@
         # we can't edit stuff has been staged
         if self.view.settings().get('git_diff_cached') is True:
             sublime.error_message(GIT_DIFF_STAGE_ERROR)
->>>>>>> 3948626c
             return
 
         # There is nothing to do here
@@ -433,23 +455,6 @@
             return
 
         hunks = self.get_hunks_from_selection(self.view.sel())
-<<<<<<< HEAD
-        if not hunks:
-            return
-
-        # Select the hunks
-        for hunk in hunks.values():
-            for r in hunk:
-                self.view.sel().add(r)
-
-        patch = self.create_patch(hunks)
-        if sublime.ok_cancel_dialog('Discard the selected hunks?', 'Discard'):
-            cmd = ['apply', '--ignore-whitespace', '--reverse']
-            exit, stdout, stderr = self.git(cmd, stdin=patch, cwd=repo)
-            if exit != 0:
-                sublime.error_message(self.format_error_message(stderr))
-            self.view.run_command('git_diff_refresh')
-=======
         if hunks:
             patch = self.create_patch(hunks)
             window = self.view.window()
@@ -474,10 +479,9 @@
             row = cursor_row - hunk_row + 4 # lines of the diff header
             view.sel().clear()
             view.sel().add(sublime.Region(view.text_point(row, col)))
-            
+
             # Add header and footer
             view.insert(edit, 0, self._header)
             view.insert(edit, view.size(), self._footer)
-            
-            window.focus_view(view)
->>>>>>> 3948626c
+
+            window.focus_view(view)